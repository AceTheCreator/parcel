--- conflicted
+++ resolved
@@ -898,14 +898,10 @@
 
     let map = mapData.map;
     assert.equal(map.file, 'index.js.map');
-<<<<<<< HEAD
     assert.deepEqual(map.sources, [
-      'index.js',
+      './index.js',
       '../../../../../transformers/js/src/helpers.js',
     ]);
-=======
-    assert.deepEqual(map.sources, ['./index.js']);
->>>>>>> 635c973e
     assert.equal(map.sourcesContent[0], sourceContent);
   });
 
@@ -936,12 +932,6 @@
 
     let map = mapUrlData.map;
     assert.equal(map.file, 'index.js.map');
-<<<<<<< HEAD
-    assert.deepEqual(map.sources, [
-      'index.js',
-      '../../../../../transformers/js/src/helpers.js',
-    ]);
-=======
     assert.deepEqual(map.sources, ['./index.js']);
   });
 
@@ -1144,6 +1134,5 @@
 
     await test(false);
     await test(true);
->>>>>>> 635c973e
   });
 });